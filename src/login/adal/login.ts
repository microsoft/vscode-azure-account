/*---------------------------------------------------------------------------------------------
 *  Copyright (c) Microsoft Corporation. All rights reserved.
 *  Licensed under the MIT License. See License.txt in the project root for license information.
 *--------------------------------------------------------------------------------------------*/

import { Environment } from "@azure/ms-rest-azure-env";
// eslint-disable-next-line import/no-internal-modules
import { AuthenticationContext, MemoryCache } from "@azure/ms-rest-nodeauth/node_modules/adal-node";
import { UserCodeInfo } from "adal-node";
import { EventEmitter, Uri, UriHandler } from "vscode";
import { clientId } from "../../constants";
import { AzureLoginError } from "../../errors";
import { localize } from "../../utils/localize";

export class UriEventHandler extends EventEmitter<Uri> implements UriHandler {
	public handleUri(uri: Uri): void {
		this.fire(uri);
	}
}

<<<<<<< HEAD
export async function showDeviceCodeMessage(userCode: UserCodeInfo): Promise<void> {
	const copyAndOpen: MessageItem = { title: localize('azure-account.copyAndOpen', "Copy & Open") };
	const response: MessageItem | undefined = await window.showInformationMessage(userCode.message, copyAndOpen);
	if (response === copyAndOpen) {
		void env.clipboard.writeText(userCode.userCode);
		await openUri(userCode.verificationUrl);
	} else {
		return Promise.reject('user canceled');
=======
/* eslint-disable @typescript-eslint/no-unsafe-return, @typescript-eslint/no-explicit-any, @typescript-eslint/no-unsafe-member-access */
export function parseQuery(uri: Uri): any {
	return uri.query.split('&').reduce((prev: any, current) => {
		const queryString: string[] = current.split('=');
		prev[queryString[0]] = queryString[1];
		return prev;
	}, {});
}
/* eslint-enable @typescript-eslint/no-unsafe-return, @typescript-eslint/no-explicit-any, @typescript-eslint/no-unsafe-member-access */

export function getCallbackEnvironment(callbackUri: Uri): string {
	if (callbackUri.authority.endsWith('.workspaces.github.com') || callbackUri.authority.endsWith('.github.dev')) {
		return `${callbackUri.authority},`;
	}

	switch (callbackUri.authority) {
		case 'online.visualstudio.com':
			return 'vso,';
		case 'online-ppe.core.vsengsaas.visualstudio.com':
			return 'vsoppe,';
		case 'online.dev.core.vsengsaas.visualstudio.com':
			return 'vsodev,';
		case 'canary.online.visualstudio.com':
			return 'vsocanary,';
		default:
			return '';
>>>>>>> 09bbc272
	}
}

export async function getUserCode(environment: Environment, tenantId: string): Promise<UserCodeInfo> {
	return new Promise<UserCodeInfo>((resolve, reject) => {
		const cache: MemoryCache = new MemoryCache();
		const context: AuthenticationContext = new AuthenticationContext(`${environment.activeDirectoryEndpointUrl}${tenantId}`, environment.validateAuthority, cache);
		context.acquireUserCode(environment.activeDirectoryResourceId, clientId, 'en-us', (err, response) => {
			if (err) {
				reject(new AzureLoginError(localize('azure-account.userCodeFailed', "Acquiring user code failed"), err));
			} else {
				resolve(response);
			}
		});
	});
}<|MERGE_RESOLUTION|>--- conflicted
+++ resolved
@@ -18,46 +18,6 @@
 	}
 }
 
-<<<<<<< HEAD
-export async function showDeviceCodeMessage(userCode: UserCodeInfo): Promise<void> {
-	const copyAndOpen: MessageItem = { title: localize('azure-account.copyAndOpen', "Copy & Open") };
-	const response: MessageItem | undefined = await window.showInformationMessage(userCode.message, copyAndOpen);
-	if (response === copyAndOpen) {
-		void env.clipboard.writeText(userCode.userCode);
-		await openUri(userCode.verificationUrl);
-	} else {
-		return Promise.reject('user canceled');
-=======
-/* eslint-disable @typescript-eslint/no-unsafe-return, @typescript-eslint/no-explicit-any, @typescript-eslint/no-unsafe-member-access */
-export function parseQuery(uri: Uri): any {
-	return uri.query.split('&').reduce((prev: any, current) => {
-		const queryString: string[] = current.split('=');
-		prev[queryString[0]] = queryString[1];
-		return prev;
-	}, {});
-}
-/* eslint-enable @typescript-eslint/no-unsafe-return, @typescript-eslint/no-explicit-any, @typescript-eslint/no-unsafe-member-access */
-
-export function getCallbackEnvironment(callbackUri: Uri): string {
-	if (callbackUri.authority.endsWith('.workspaces.github.com') || callbackUri.authority.endsWith('.github.dev')) {
-		return `${callbackUri.authority},`;
-	}
-
-	switch (callbackUri.authority) {
-		case 'online.visualstudio.com':
-			return 'vso,';
-		case 'online-ppe.core.vsengsaas.visualstudio.com':
-			return 'vsoppe,';
-		case 'online.dev.core.vsengsaas.visualstudio.com':
-			return 'vsodev,';
-		case 'canary.online.visualstudio.com':
-			return 'vsocanary,';
-		default:
-			return '';
->>>>>>> 09bbc272
-	}
-}
-
 export async function getUserCode(environment: Environment, tenantId: string): Promise<UserCodeInfo> {
 	return new Promise<UserCodeInfo>((resolve, reject) => {
 		const cache: MemoryCache = new MemoryCache();
