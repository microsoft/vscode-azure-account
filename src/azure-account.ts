/*---------------------------------------------------------------------------------------------
 *  Copyright (c) Microsoft Corporation. All rights reserved.
 *  Licensed under the MIT License. See License.txt in the project root for license information.
 *--------------------------------------------------------------------------------------------*/

const CacheDriver = require('adal-node/lib/cache-driver');
const createLogContext = require('adal-node/lib/log').createLogContext;

import { MemoryCache, AuthenticationContext, Logging, UserCodeInfo } from 'adal-node';
import { DeviceTokenCredentials } from 'ms-rest-azure';
import { SubscriptionClient, SubscriptionModels } from '@azure/arm-subscriptions';
import * as nls from 'vscode-nls';
import * as keytarType from 'keytar';
import * as http from 'http';
import * as https from 'https';

import { window, commands, EventEmitter, MessageItem, ExtensionContext, workspace, ConfigurationTarget, WorkspaceConfiguration, env, OutputChannel, QuickPickItem, CancellationTokenSource, Uri } from 'vscode';
import { AzureAccount, AzureSession, AzureLoginStatus, AzureResourceFilter, AzureSubscription } from './azure-account.api';
import { createCloudConsole } from './cloudConsole';
import * as codeFlowLogin from './codeFlowLogin';
import { TelemetryReporter } from './telemetry';
import { TokenResponse } from 'adal-node';
import { DeviceTokenCredentials as DeviceTokenCredentials2 } from '@azure/ms-rest-nodeauth';
import { Environment } from '@azure/ms-rest-azure-env';
import fetch from 'node-fetch';

const localize = nls.loadMessageBundle();

const keytar = getNodeModule<typeof keytarType>('keytar');

declare const __webpack_require__: typeof require;
declare const __non_webpack_require__: typeof require;
function getNodeModule<T>(moduleName: string): T | undefined {
	const r = typeof __webpack_require__ === "function" ? __non_webpack_require__ : require;
	try {
		return r(`${env.appRoot}/node_modules.asar/${moduleName}`);
	} catch (err) {
		// Not in ASAR.
	}
	try {
		return r(`${env.appRoot}/node_modules/${moduleName}`);
	} catch (err) {
		// Not available.
	}
	return undefined;
}

<<<<<<< HEAD
async function getStoredCredentials(environment: AzureEnvironment, migrateToken?: boolean) {
	const azureConfig = workspace.getConfiguration('azure');
	const credentialsSection = (azureConfig.get<string>('credentialsSection') || 'VS Code Azure');

=======
const credentialsSection = 'VS Code Azure';

async function getStoredCredentials(environment: Environment, migrateToken?: boolean) {
>>>>>>> 68227a38
	if (!keytar) {
		return;
	}

	try {
		if (migrateToken) {
			const token = await keytar.getPassword('VSCode Public Azure', 'Refresh Token');
			if (token) {
				if (!await keytar.getPassword(credentialsSection, 'Azure')) {
					await keytar.setPassword(credentialsSection, 'Azure', token);
				}
				await keytar.deletePassword('VSCode Public Azure', 'Refresh Token');
			}
		}
	} catch (err) {
		// ignore
	}
	try {
		return keytar.getPassword(credentialsSection, environment.name);
	} catch (err) {
		// ignore
	}
}

<<<<<<< HEAD
async function storeRefreshToken(environment: AzureEnvironment, token: string) {
	const azureConfig = workspace.getConfiguration('azure');
	const credentialsSection = (azureConfig.get<string>('credentialsSection') || 'VS Code Azure');

=======
async function storeRefreshToken(environment: Environment, token: string) {
>>>>>>> 68227a38
	if (keytar) {
		try {
			await keytar.setPassword(credentialsSection, environment.name, token);
		} catch (err) {
			// ignore
		}
	}
}

async function deleteRefreshToken(environmentName: string) {
	const azureConfig = workspace.getConfiguration('azure');
	const credentialsSection = (azureConfig.get<string>('credentialsSection') || 'VS Code Azure');

	if (keytar) {
		try {
			await keytar.deletePassword(credentialsSection, environmentName);
		} catch (err) {
			// ignore
		}
	}
}

const staticEnvironments: Environment[] = [
	Environment.AzureCloud,
	Environment.ChinaCloud,
	Environment.GermanCloud,
	Environment.USGovernment
];

const azurePPE = 'AzurePPE';

const staticEnvironmentNames = [
	...staticEnvironments.map(environment => environment.name),
	azurePPE
];

const environmentLabels: Record<string, string> = {
	AzureCloud: localize('azure-account.azureCloud', 'Azure'),
	AzureChinaCloud: localize('azure-account.azureChinaCloud', 'Azure China'),
	AzureGermanCloud: localize('azure-account.azureGermanyCloud', 'Azure Germany'),
	AzureUSGovernment: localize('azure-account.azureUSCloud', 'Azure US Government'),
	[azurePPE]: localize('azure-account.azurePPE', 'Azure PPE'),
};

interface ICloudMetadata {
	portal: string;
	authentication: {
		loginEndpoint: string;
		audiences: string[];
	};
	graphAudience: string;
	graph: string;
	name: string;
	suffixes: {
		acrLoginServer: string;
		keyVaultDns: string;
		sqlServerHostname: string;
		storage: string;
	}
	batch: string;
	resourceManager: string;
	sqlManagement: string;
	gallery: string;
}

const logVerbose = false;
const commonTenantId = 'common';
const clientId = 'aebc6443-996d-45c2-90f0-388ff96faa56'; // VSC: 'aebc6443-996d-45c2-90f0-388ff96faa56'
const validateAuthority = true;

interface AzureAccountWriteable extends AzureAccount {
	status: AzureLoginStatus;
}

class AzureLoginError extends Error {
	constructor(message: string, public reason?: any) {
		super(message);
	}
}

interface SubscriptionItem extends QuickPickItem {
	type: 'item';
	subscription: AzureSubscription;
	picked: boolean;
}

interface Cache {
	subscriptions: {
		session: {
			environment: string;
			userId: string;
			tenantId: string;
		};
		subscription: SubscriptionModels.Subscription;
	}[];
}

class ProxyTokenCache {

	public initEnd?: () => void;
	private init = new Promise(resolve => {
		this.initEnd = resolve;
	});

	constructor(private target: any) {
	}

	remove(entries: any, callback: any) {
		this.target.remove(entries, callback)
	}

	add(entries: any, callback: any) {
		this.target.add(entries, callback)
	}

	find(query: any, callback: any) {
		this.init.then(() => {
			this.target.find(query, callback);
		});
	}
}

type LoginTrigger = 'activation' | 'login' | 'loginWithDeviceCode' | 'loginToCloud' | 'cloudChange' | 'tenantChange' | 'credentialsSectionChange';
type CodePath = 'tryExisting' | 'newLogin' | 'newLoginCodeFlow' | 'newLoginDeviceCode';

export class AzureLoginHelper {

	private onStatusChanged = new EventEmitter<AzureLoginStatus>();
	private onSessionsChanged = new EventEmitter<void>();

	private subscriptions = Promise.resolve(<AzureSubscription[]>[]);
	private onSubscriptionsChanged = new EventEmitter<void>();

	private filters = Promise.resolve(<AzureResourceFilter[]>[]);

	private onFiltersChanged = new EventEmitter<void>();

	private tokenCache = new MemoryCache();
	private delayedCache = new ProxyTokenCache(this.tokenCache);
	private oldResourceFilter = '';
	private doLogin = false;

	constructor(private context: ExtensionContext, private reporter: TelemetryReporter) {
		const subscriptions = context.subscriptions;
		subscriptions.push(commands.registerCommand('azure-account.login', () => this.login('login').catch(console.error)));
		subscriptions.push(commands.registerCommand('azure-account.loginWithDeviceCode', () => this.login('loginWithDeviceCode').catch(console.error)));
		subscriptions.push(commands.registerCommand('azure-account.logout', () => this.logout().catch(console.error)));
		subscriptions.push(commands.registerCommand('azure-account.loginToCloud', () => this.loginToCloud().catch(console.error)));
		subscriptions.push(commands.registerCommand('azure-account.askForLogin', () => this.askForLogin().catch(console.error)));
		subscriptions.push(commands.registerCommand('azure-account.selectSubscriptions', () => this.selectSubscriptions().catch(console.error)));
		subscriptions.push(this.api.onSessionsChanged(() => this.updateSubscriptions().catch(console.error)));
		subscriptions.push(this.api.onSubscriptionsChanged(() => this.updateFilters()));
		subscriptions.push(workspace.onDidChangeConfiguration(e => {
			if (e.affectsConfiguration('azure.cloud') || e.affectsConfiguration('azure.tenant') || e.affectsConfiguration('azure.credentialsSection')) {
				const doLogin = this.doLogin;
				this.doLogin = false;
				var trigger: LoginTrigger;

				if (e.affectsConfiguration('azure.cloud')) {
					trigger = 'cloudChange';
				} else if (e.affectsConfiguration('azure.tenant')) {
					trigger = 'tenantChange';
				} else {
					trigger = 'credentialsSectionChange'
				}

				this.initialize(trigger, doLogin)
					.catch(console.error);
			} else if (e.affectsConfiguration('azure.resourceFilter')) {
				this.updateFilters(true);
			}
		}));
		this.initialize('activation', false, true)
			.catch(console.error);

		if (logVerbose) {
			const outputChannel = window.createOutputChannel('Azure Account');
			subscriptions.push(outputChannel);
			this.enableLogging(outputChannel);
		}
	}

	private enableLogging(channel: OutputChannel) {
		Logging.setLoggingOptions({
			level: 3 /* Logging.LOGGING_LEVEL.VERBOSE */,
			log: (level: any, message: any, error: any) => {
				if (message) {
					channel.appendLine(message);
				}
				if (error) {
					channel.appendLine(error);
				}
			}
		});
	}

	api: AzureAccount = {
		status: 'Initializing',
		onStatusChanged: this.onStatusChanged.event,
		waitForLogin: () => this.waitForLogin(),
		sessions: [],
		onSessionsChanged: this.onSessionsChanged.event,
		subscriptions: [],
		onSubscriptionsChanged: this.onSubscriptionsChanged.event,
		waitForSubscriptions: () => this.waitForSubscriptions(),
		filters: [],
		onFiltersChanged: this.onFiltersChanged.event,
		waitForFilters: () => this.waitForFilters(),
		createCloudShell: os => createCloudConsole(this.api, this.reporter, os)
	};

	async login(trigger: LoginTrigger) {
		let path: CodePath = 'newLogin';
		let environmentName = 'uninitialized';
		const cancelSource = new CancellationTokenSource();
		try {
			const environment = await getSelectedEnvironment();
			environmentName = environment.name;
			const online = becomeOnline(environment, 2000, cancelSource.token);
			const timer = delay(2000, true);
			if (await Promise.race([online, timer])) {
				const cancel = { title: localize('azure-account.cancel', "Cancel") };
				await Promise.race([
					online,
					window.showInformationMessage(localize('azure-account.checkNetwork', "You appear to be offline. Please check your network connection."), cancel)
						.then(result => {
							if (result === cancel) {
								throw new AzureLoginError(localize('azure-account.offline', "Offline"));
							}
						})
				]);
				await online;
			}
			this.beginLoggingIn();
			const tenantId = getTenantId();
			const adfs = codeFlowLogin.isADFS(environment);
			const useCodeFlow = trigger !== 'loginWithDeviceCode' && await codeFlowLogin.checkRedirectServer(adfs);
			path = useCodeFlow ? 'newLoginCodeFlow' : 'newLoginDeviceCode';
			const tokenResponse = await (useCodeFlow ? codeFlowLogin.login(clientId, environment, adfs, tenantId, openUri, () => redirectTimeout()) : deviceLogin(environment, tenantId));
			const refreshToken = tokenResponse.refreshToken!;
			const tokenResponses = tenantId === commonTenantId ? await tokensFromToken(environment, tokenResponse) : [tokenResponse];
			await storeRefreshToken(environment, refreshToken);
			await this.updateSessions(environment, tokenResponses);
			this.sendLoginTelemetry(trigger, path, environmentName, 'success', undefined, true);
		} catch (err) {
			if (err instanceof AzureLoginError && err.reason) {
				console.error(err.reason);
				this.sendLoginTelemetry(trigger, path, environmentName, 'error', getErrorMessage(err.reason) || getErrorMessage(err));
			} else {
				this.sendLoginTelemetry(trigger, path, environmentName, 'failure', getErrorMessage(err));
			}
			throw err;
		} finally {
			cancelSource.cancel();
			cancelSource.dispose();
			this.updateStatus();
		}
	}

	async sendLoginTelemetry(trigger: LoginTrigger, path: CodePath, cloud: string, outcome: string, message?: string, includeSubscriptions?: boolean) {
		/* __GDPR__
		   "login" : {
			  "trigger" : { "classification": "SystemMetaData", "purpose": "FeatureInsight" },
			  "path": { "classification": "SystemMetaData", "purpose": "FeatureInsight" },
			  "cloud" : { "classification": "SystemMetaData", "purpose": "FeatureInsight" },
			  "outcome" : { "classification": "SystemMetaData", "purpose": "FeatureInsight" },
			  "message": { "classification": "CallstackOrException", "purpose": "PerformanceAndHealth" },
			  "subscriptions" : { "classification": "SystemMetaData", "purpose": "FeatureInsight", "endPoint": "AzureSubscriptionId" }
		   }
		 */
		const event: Record<string, string> = { trigger, path, cloud, outcome };
		if (message) {
			event.message = message;
		}
		if (includeSubscriptions) {
			await this.waitForSubscriptions();
			event.subscriptions = JSON.stringify((await this.subscriptions).map(s => s.subscription.subscriptionId!));
		}
		this.reporter.sendSanitizedEvent('login', event);
	}

	async logout() {
		await this.api.waitForLogin();
		for (const name of staticEnvironmentNames) {
			await deleteRefreshToken(name);
		}
		await this.clearSessions();
		this.updateStatus();
	}

	async loginToCloud(): Promise<void> {
		const current = await getSelectedEnvironment();
		const selected = await window.showQuickPick<{ label: string, description?: string, environment: Environment }>(getEnvironments()
			.then(environments => environments.map(environment => ({
				label: environmentLabels[environment.name],
				description: environment.name === current.name ? localize('azure-account.currentCloud', '(Current)') : undefined,
				environment
			}))), {
			placeHolder: localize('azure-account.chooseCloudToLogin', "Choose cloud to sign in to")
		});

		if (selected) {
			const config = workspace.getConfiguration('azure');
			if (config.get('cloud') !== selected.environment.name) {
				this.doLogin = true;
				// if outside of normal range, set ppe setting
				config.update('cloud', selected.environment.name, getCurrentTarget(config.inspect('cloud')));
			} else {
				return this.login('loginToCloud');
			}
		}
	}

	private async initialize(trigger: LoginTrigger, doLogin?: boolean, migrateToken?: boolean) {
		let environmentName = 'uninitialized';
		try {
			const timing = false;
			const start = Date.now();
			this.loadCache();
			timing && console.log(`loadCache: ${(Date.now() - start) / 1000}s`);
			const environment = await getSelectedEnvironment();
			environmentName = environment.name;
			const tenantId = getTenantId();
			const storedCreds = await getStoredCredentials(environment, migrateToken);

			timing && console.log(`keytar: ${(Date.now() - start) / 1000}s`);
			if (!storedCreds) {
				throw new AzureLoginError(localize('azure-account.refreshTokenMissing', "Not signed in"));
			}
			await becomeOnline(environment, 5000);
			this.beginLoggingIn();

			let tokenResponse: TokenResponse | undefined;
			let parsedCreds;
			try {
				parsedCreds = JSON.parse(storedCreds);
			} catch (_) {
				tokenResponse = await tokenFromRefreshToken(environment, storedCreds, tenantId);
			}

			if (parsedCreds) {
				const { redirectionUrl, code } = parsedCreds;
				if (!redirectionUrl || !code) {
					throw new AzureLoginError(localize('azure-account.malformedCredentials', "Stored credentials are invalid"));
				}

				tokenResponse = await codeFlowLogin.tokenWithAuthorizationCode(clientId, Environment.AzureCloud, redirectionUrl, tenantId, code);
			}

			if (!tokenResponse) {
				throw new AzureLoginError(localize('azure-account.missingTokenResponse', "Using stored credentials failed"));
			}

			timing && console.log(`tokenFromRefreshToken: ${(Date.now() - start) / 1000}s`);
			// For testing
			if (workspace.getConfiguration('azure').get('testTokenFailure')) {
				throw new AzureLoginError(localize('azure-account.testingAquiringTokenFailed', "Testing: Acquiring token failed"));
			}
			const tokenResponses = tenantId === commonTenantId ? await tokensFromToken(environment, tokenResponse) : [tokenResponse];
			timing && console.log(`tokensFromToken: ${(Date.now() - start) / 1000}s`);
			await this.updateSessions(environment, tokenResponses);
			timing && console.log(`updateSessions: ${(Date.now() - start) / 1000}s`);
			this.sendLoginTelemetry(trigger, 'tryExisting', environmentName, 'success', undefined, true);
		} catch (err) {
			await this.clearSessions(); // clear out cached data
			if (err instanceof AzureLoginError && err.reason) {
				this.sendLoginTelemetry(trigger, 'tryExisting', environmentName, 'error', getErrorMessage(err.reason) || getErrorMessage(err));
			} else {
				this.sendLoginTelemetry(trigger, 'tryExisting', environmentName, 'failure', getErrorMessage(err));
			}
			if (doLogin) {
				await this.login(trigger);
			}
		} finally {
			this.updateStatus();
		}
	}

	private loadCache() {
		const cache = this.context.globalState.get<Cache>('cache');
		if (cache) {
			(<AzureAccountWriteable>this.api).status = 'LoggedIn';
			const sessions = this.initializeSessions(cache);
			const subscriptions = this.initializeSubscriptions(cache, sessions);
			this.initializeFilters(subscriptions);
		}
	}

	private updateCache() {
		if (this.api.status !== 'LoggedIn') {
			this.context.globalState.update('cache', undefined);
			return;
		}
		const cache: Cache = {
			subscriptions: this.api.subscriptions.map(({ session, subscription }) => ({
				session: {
					environment: session.environment.name,
					userId: session.userId,
					tenantId: session.tenantId
				},
				subscription
			}))
		}
		this.context.globalState.update('cache', cache);
	}

	private beginLoggingIn() {
		if (this.api.status !== 'LoggedIn') {
			(<AzureAccountWriteable>this.api).status = 'LoggingIn';
			this.onStatusChanged.fire(this.api.status);
		}
	}

	private updateStatus() {
		const status = this.api.sessions.length ? 'LoggedIn' : 'LoggedOut';
		if (this.api.status !== status) {
			(<AzureAccountWriteable>this.api).status = status;
			this.onStatusChanged.fire(this.api.status);
		}
	}

	private initializeSessions(cache: Cache) {
		const sessions: Record<string, AzureSession> = {};
		for (const { session } of cache.subscriptions) {
			const { environment, userId, tenantId } = session;
			const key = `${environment} ${userId} ${tenantId}`;
			if (!sessions[key]) {
				sessions[key] = {
					environment: (<any>Environment)[environment],
					userId,
					tenantId,
					credentials: new DeviceTokenCredentials({ environment: (<any>Environment)[environment], username: userId, clientId, tokenCache: this.delayedCache, domain: tenantId }),
					credentials2: new DeviceTokenCredentials2(clientId, tenantId, userId, undefined, (<any>Environment)[environment], this.delayedCache)
				};
				this.api.sessions.push(sessions[key]);
			}
		}
		return sessions;
	}

	private async updateSessions(environment: Environment, tokenResponses: TokenResponse[]) {
		await clearTokenCache(this.tokenCache);
		for (const tokenResponse of tokenResponses) {
			await addTokenToCache(environment, this.tokenCache, tokenResponse);
		}
		this.delayedCache.initEnd!();
		const sessions = this.api.sessions;
		sessions.splice(0, sessions.length, ...tokenResponses.map<AzureSession>(tokenResponse => ({
			environment,
			userId: tokenResponse.userId!,
			tenantId: tokenResponse.tenantId!,
			credentials: new DeviceTokenCredentials({ environment: (<any>environment), username: tokenResponse.userId, clientId, tokenCache: this.delayedCache, domain: tokenResponse.tenantId }),
			credentials2: new DeviceTokenCredentials2(clientId, tokenResponse.tenantId, tokenResponse.userId, undefined, environment, this.delayedCache)
		})));
		this.onSessionsChanged.fire();
	}

	private async clearSessions() {
		await clearTokenCache(this.tokenCache);
		this.delayedCache.initEnd!();
		const sessions = this.api.sessions;
		sessions.length = 0;
		this.onSessionsChanged.fire();
	}

	private async waitForSubscriptions() {
		if (!(await this.api.waitForLogin())) {
			return false;
		}
		await this.subscriptions;
		return true;
	}

	private initializeSubscriptions(cache: Cache, sessions: Record<string, AzureSession>) {
		const subscriptions = cache.subscriptions.map<AzureSubscription>(({ session, subscription }) => {
			const { environment, userId, tenantId } = session;
			const key = `${environment} ${userId} ${tenantId}`;
			return {
				session: sessions[key],
				subscription
			};
		});
		this.subscriptions = Promise.resolve(subscriptions);
		this.api.subscriptions.push(...subscriptions);
		return subscriptions;
	}

	private async updateSubscriptions() {
		await this.api.waitForLogin();
		this.subscriptions = this.loadSubscriptions();
		this.api.subscriptions.splice(0, this.api.subscriptions.length, ...await this.subscriptions);
		this.updateCache();
		this.onSubscriptionsChanged.fire();
	}

	private async askForLogin() {
		if (this.api.status === 'LoggedIn') {
			return;
		}
		const login = { title: localize('azure-account.login', "Sign In") };
		const result = await window.showInformationMessage(localize('azure-account.loginFirst', "You are not signed in. Sign in to continue."), login);
		return result === login && commands.executeCommand('azure-account.login');
	}

	private async selectSubscriptions() {
		if (!(await this.waitForSubscriptions())) {
			return commands.executeCommand('azure-account.askForLogin');
		}

		const azureConfig = workspace.getConfiguration('azure');
		const resourceFilter = (azureConfig.get<string[]>('resourceFilter') || ['all']).slice();
		let changed = false;

		const subscriptions = this.subscriptions
			.then(list => this.asSubscriptionItems(list, resourceFilter));
		const source = new CancellationTokenSource();
		const cancellable = subscriptions.then(s => {
			if (!s.length) {
				source.cancel();
				this.noSubscriptionsFound()
					.catch(console.error);
			}
			return s;
		});
		const picks = await window.showQuickPick(cancellable, { canPickMany: true, placeHolder: 'Select Subscriptions' }, source.token);
		if (picks) {
			if (resourceFilter[0] === 'all') {
				resourceFilter.splice(0, 1);
				for (const subscription of await subscriptions) {
					this.addFilter(resourceFilter, subscription);
				}
			}
			for (const subscription of await subscriptions) {
				if (subscription.picked !== (picks.indexOf(subscription) !== -1)) {
					changed = true;
					if (subscription.picked) {
						this.removeFilter(resourceFilter, subscription);
					} else {
						this.addFilter(resourceFilter, subscription);
					}
				}
			}
		}

		if (changed) {
			await this.updateConfiguration(azureConfig, resourceFilter);
		}
	}

	async noSubscriptionsFound(): Promise<void> {
		const open: MessageItem = { title: localize('azure-account.open', "Open") };
		const response = await window.showInformationMessage(localize('azure-account.noSubscriptionsFound', "No subscriptions were found. Set up your account at https://azure.microsoft.com/en-us/free/."), open);
		if (response === open) {
			env.openExternal(Uri.parse('https://azure.microsoft.com/en-us/free/?utm_source=campaign&utm_campaign=vscode-azure-account&mktingSource=vscode-azure-account'));
		}
	}

	private addFilter(resourceFilter: string[], item: SubscriptionItem) {
		const { session, subscription } = item.subscription;
		resourceFilter.push(`${session.tenantId}/${subscription.subscriptionId}`);
		item.picked = true;
	}

	private removeFilter(resourceFilter: string[], item: SubscriptionItem) {
		const { session, subscription } = item.subscription;
		const remove = resourceFilter.indexOf(`${session.tenantId}/${subscription.subscriptionId}`);
		resourceFilter.splice(remove, 1);
		item.picked = false;
	}

	private async loadSubscriptions() {
		const lists = await Promise.all(this.api.sessions.map(session => {
			const credentials = session.credentials2;
			const client = new SubscriptionClient(credentials, { baseUri: session.environment.resourceManagerEndpointUrl });
			return listAll(client.subscriptions, client.subscriptions.list())
				.then(list => list.map(subscription => ({
					session,
					subscription,
				})));
		}));
		const subscriptions = (<AzureSubscription[]>[]).concat(...lists);
		subscriptions.sort((a, b) => a.subscription.displayName!.localeCompare(b.subscription.displayName!));
		return subscriptions;
	}

	private asSubscriptionItems(subscriptions: AzureSubscription[], resourceFilter: string[]): SubscriptionItem[] {
		return subscriptions.map(subscription => {
			const picked = resourceFilter.indexOf(`${subscription.session.tenantId}/${subscription.subscription.subscriptionId}`) !== -1 || resourceFilter[0] === 'all';
			return <SubscriptionItem>{
				type: 'item',
				label: subscription.subscription.displayName,
				description: subscription.subscription.subscriptionId!,
				subscription,
				picked,
			};
		});
	}

	private async updateConfiguration(azureConfig: WorkspaceConfiguration, resourceFilter: string[]) {
		const resourceFilterConfig = azureConfig.inspect<string[]>('resourceFilter');
		const target = getCurrentTarget(resourceFilterConfig);
		await azureConfig.update('resourceFilter', resourceFilter[0] !== 'all' ? resourceFilter : undefined, target);
	}

	private initializeFilters(subscriptions: AzureSubscription[]) {
		const azureConfig = workspace.getConfiguration('azure');
		const resourceFilter = azureConfig.get<string[]>('resourceFilter');
		this.oldResourceFilter = JSON.stringify(resourceFilter);
		const newFilters = this.newFilters(subscriptions, resourceFilter);
		this.filters = Promise.resolve(newFilters);
		this.api.filters.push(...newFilters);
	}

	private updateFilters(configChange = false) {
		const azureConfig = workspace.getConfiguration('azure');
		const resourceFilter = azureConfig.get<string[]>('resourceFilter');
		if (configChange && JSON.stringify(resourceFilter) === this.oldResourceFilter) {
			return;
		}
		this.filters = (async () => {
			await this.waitForSubscriptions();
			const subscriptions = await this.subscriptions;
			this.oldResourceFilter = JSON.stringify(resourceFilter);
			const newFilters = this.newFilters(subscriptions, resourceFilter);
			this.api.filters.splice(0, this.api.filters.length, ...newFilters);
			this.onFiltersChanged.fire();
			return this.api.filters;
		})();
	}

	private newFilters(subscriptions: AzureSubscription[], resourceFilter: string[] | undefined): AzureResourceFilter[] {
		if (resourceFilter && !Array.isArray(resourceFilter)) {
			resourceFilter = [];
		}
		const filters = resourceFilter && resourceFilter.reduce((f, s) => {
			if (typeof s === 'string') {
				f[s] = true;
			}
			return f;
		}, <Record<string, boolean>>{});

		return filters ? subscriptions.filter(s => filters[`${s.session.tenantId}/${s.subscription.subscriptionId}`]) : subscriptions;
	}

	private async waitForLogin() {
		switch (this.api.status) {
			case 'LoggedIn':
				return true;
			case 'LoggedOut':
				return false;
			case 'Initializing':
			case 'LoggingIn':
				return new Promise<boolean>(resolve => {
					const subscription = this.api.onStatusChanged(() => {
						subscription.dispose();
						resolve(this.waitForLogin());
					});
				});
			default:
				const status: never = this.api.status;
				throw new Error(`Unexpected status '${status}'`);
		}
	}

	private async waitForFilters() {
		if (!(await this.waitForSubscriptions())) {
			return false;
		}
		await this.filters;
		return true;
	}
}

async function getSelectedEnvironment(): Promise<Environment> {
	const envConfig = workspace.getConfiguration('azure');
	const envSetting = envConfig.get<string>('cloud');
	return (await getEnvironments()).find(environment => environment.name === envSetting) || Environment.AzureCloud;
}

async function getEnvironments(): Promise<Environment[]> {
	const metadataDiscoveryUrl = process.env['ARM_CLOUD_METADATA_URL'];
	if (metadataDiscoveryUrl) {
		try {
			const response = await fetch(metadataDiscoveryUrl);
			if (response.ok) {
				const endpoints: ICloudMetadata[] = await response.json();
				return endpoints.map(endpoint => {
					return {
						name: endpoint.name,
						portalUrl: endpoint.portal,
						managementEndpointUrl: endpoint.authentication.audiences[0],
						resourceManagerEndpointUrl: endpoint.resourceManager,
						activeDirectoryEndpointUrl: endpoint.authentication.loginEndpoint,
						activeDirectoryResourceId: endpoint.authentication.audiences[0],
						sqlManagementEndpointUrl: endpoint.sqlManagement,
						sqlServerHostnameSuffix: endpoint.suffixes.sqlServerHostname,
						galleryEndpointUrl: endpoint.gallery,
						batchResourceId: endpoint.batch,
						storageEndpointSuffix: endpoint.suffixes.storage,
						keyVaultDnsSuffix: endpoint.suffixes.keyVaultDns,
						validateAuthority: true
					}
				})
			}
		} catch (e) {
			// ignore, fallback to static environments
		}
	}

	const config = workspace.getConfiguration('azure');
	const ppe = config.get<Environment>('ppe');
	if (ppe) {
		return [
			...staticEnvironments,
			{
				...ppe,
				name: azurePPE
			}
		]
	} else {
		return staticEnvironments;
	}
}

function getTenantId() {
	const envConfig = workspace.getConfiguration('azure');
	return envConfig.get<string>('tenant') || commonTenantId;
}

async function deviceLogin(environment: Environment, tenantId: string) {
	const deviceLogin = await deviceLogin1(environment, tenantId);
	const message = showDeviceCodeMessage(deviceLogin);
	const login2 = deviceLogin2(environment, tenantId, deviceLogin);
	return Promise.race([login2, message.then(() => Promise.race([login2, timeout(3 * 60 * 1000)]))]); // 3 minutes
}

async function showDeviceCodeMessage(deviceLogin: UserCodeInfo): Promise<void> {
	const copyAndOpen: MessageItem = { title: localize('azure-account.copyAndOpen', "Copy & Open") };
	const response = await window.showInformationMessage(deviceLogin.message, copyAndOpen);
	if (response === copyAndOpen) {
		env.clipboard.writeText(deviceLogin.userCode);
		await openUri(deviceLogin.verificationUrl);
	} else {
		return Promise.reject('user canceled');
	}
}

async function deviceLogin1(environment: Environment, tenantId: string): Promise<UserCodeInfo> {
	return new Promise<UserCodeInfo>((resolve, reject) => {
		const cache = new MemoryCache();
		const context = new AuthenticationContext(`${environment.activeDirectoryEndpointUrl}${tenantId}`, validateAuthority, cache);
		context.acquireUserCode(environment.activeDirectoryResourceId, clientId, 'en-us', (err, response) => {
			if (err) {
				reject(new AzureLoginError(localize('azure-account.userCodeFailed', "Acquiring user code failed"), err));
			} else {
				resolve(response);
			}
		});
	});
}

async function deviceLogin2(environment: Environment, tenantId: string, deviceLogin: UserCodeInfo) {
	return new Promise<TokenResponse>((resolve, reject) => {
		const tokenCache = new MemoryCache();
		const context = new AuthenticationContext(`${environment.activeDirectoryEndpointUrl}${tenantId}`, validateAuthority, tokenCache);
		context.acquireTokenWithDeviceCode(`${environment.managementEndpointUrl}`, clientId, deviceLogin, (err, tokenResponse) => {
			if (err) {
				reject(new AzureLoginError(localize('azure-account.tokenFailed', "Acquiring token with device code failed"), err));
			} else if (tokenResponse.error) {
				reject(new AzureLoginError(localize('azure-account.tokenFailed', "Acquiring token with device code failed"), tokenResponse));
			} else {
				resolve(<TokenResponse>tokenResponse);
			}
		});
	});
}

async function redirectTimeout() {
	const response = await window.showInformationMessage('Browser did not connect to local server within 10 seconds. Do you want to try the alternate sign in using a device code instead?', 'Use Device Code');
	if (response) {
		await commands.executeCommand('azure-account.loginWithDeviceCode');
	}
}

export async function tokenFromRefreshToken(environment: Environment, refreshToken: string, tenantId: string, resource?: string) {
	return new Promise<TokenResponse>((resolve, reject) => {
		const tokenCache = new MemoryCache();
		const context = new AuthenticationContext(`${environment.activeDirectoryEndpointUrl}${tenantId}`, validateAuthority, tokenCache);
		context.acquireTokenWithRefreshToken(refreshToken, clientId, <any>resource, (err, tokenResponse) => {
			if (err) {
				reject(new AzureLoginError(localize('azure-account.tokenFromRefreshTokenFailed', "Acquiring token with refresh token failed"), err));
			} else if (tokenResponse.error) {
				reject(new AzureLoginError(localize('azure-account.tokenFromRefreshTokenFailed', "Acquiring token with refresh token failed"), tokenResponse));
			} else {
				resolve(<TokenResponse>tokenResponse);
			}
		});
	});
}

async function tokensFromToken(environment: Environment, firstTokenResponse: TokenResponse) {
	const tokenCache = new MemoryCache();
	await addTokenToCache(environment, tokenCache, firstTokenResponse);
	const credentials = new DeviceTokenCredentials2(clientId, undefined, firstTokenResponse.userId, undefined, environment, tokenCache);
	const client = new SubscriptionClient(credentials, { baseUri: environment.resourceManagerEndpointUrl });
	const tenants = await listAll(client.tenants, client.tenants.list());
	const responses = <TokenResponse[]>(await Promise.all<TokenResponse | null>(tenants.map((tenant, i) => {
		if (tenant.tenantId === firstTokenResponse.tenantId) {
			return firstTokenResponse;
		}
		return tokenFromRefreshToken(environment, firstTokenResponse.refreshToken!, tenant.tenantId!)
			.catch(err => {
				console.error(err instanceof AzureLoginError && err.reason ? err.reason : err);
				return null;
			});
	}))).filter(r => r);
	if (!responses.some(response => response.tenantId === firstTokenResponse.tenantId)) {
		responses.unshift(firstTokenResponse);
	}
	return responses;
}

async function addTokenToCache(environment: Environment, tokenCache: any, tokenResponse: TokenResponse) {
	return new Promise<any>((resolve, reject) => {
		const driver = new CacheDriver(
			{ _logContext: createLogContext('') },
			`${environment.activeDirectoryEndpointUrl}${tokenResponse.tenantId}`,
			tokenResponse.resource,
			clientId,
			tokenCache,
			(entry: any, resource: any, callback: (err: any, response: any) => {}) => {
				callback(null, entry);
			}
		);
		driver.add(tokenResponse, function (err: any) {
			if (err) {
				reject(err);
			} else {
				resolve();
			}
		});
	});
}

async function clearTokenCache(tokenCache: any) {
	await new Promise<void>((resolve, reject) => {
		tokenCache.find({}, (err: any, entries: any[]) => {
			if (err) {
				reject(err);
			} else {
				tokenCache.remove(entries, (err: any) => {
					if (err) {
						reject(err);
					} else {
						resolve();
					}
				});
			}
		});
	});
}

export interface PartialList<T> extends Array<T> {
	nextLink?: string;
}

export async function listAll<T>(client: { listNext(nextPageLink: string): Promise<PartialList<T>>; }, first: Promise<PartialList<T>>): Promise<T[]> {
	const all: T[] = [];
	for (let list = await first; list.length || list.nextLink; list = list.nextLink ? await client.listNext(list.nextLink) : []) {
		all.push(...list);
	}
	return all;
}

function getCurrentTarget(config: { key: string; defaultValue?: unknown; globalValue?: unknown; workspaceValue?: unknown, workspaceFolderValue?: unknown } | undefined) {
	if (config) {
		if (config.workspaceFolderValue) {
			return ConfigurationTarget.WorkspaceFolder;
		} else if (config.workspaceValue) {
			return ConfigurationTarget.Workspace;
		} else if (config.globalValue) {
			return ConfigurationTarget.Global;
		}
	}
	return ConfigurationTarget.Global;
}


function timeout(ms: number, result: any = 'timeout') {
	return new Promise<never>((_, reject) => setTimeout(() => reject(result), ms));
}

function delay<T = void>(ms: number, result?: T) {
	return new Promise<T>(resolve => setTimeout(() => resolve(result), ms));
}

function getErrorMessage(err: any): string | undefined {
	if (!err) {
		return;
	}

	if (err.message && typeof err.message === 'string') {
		return err.message;
	}

	if (err.stack && typeof err.stack === 'string') {
		return err.stack.split('\n')[0];
	}

	const str = String(err);
	if (!str || str === '[object Object]') {
		const ctr = err.constructor;
		if (ctr && ctr.name && typeof ctr.name === 'string') {
			return ctr.name;
		}
	}

	return str;
}

async function becomeOnline(environment: Environment, interval: number, token = new CancellationTokenSource().token) {
	let o = isOnline(environment);
	let d = delay(interval, false);
	while (!token.isCancellationRequested && !await Promise.race([o, d])) {
		await d;
		o = asyncOr(o, isOnline(environment));
		d = delay(interval, false);
	}
}

async function isOnline(environment: Environment) {
	try {
		await new Promise<http.IncomingMessage | https.IncomingMessage>((resolve, reject) => {
			const url = environment.activeDirectoryEndpointUrl;
			(url.startsWith('https:') ? https : http).get(url, resolve)
				.on('error', reject);
		});
		return true;
	} catch (err) {
		console.warn(err);
		return false;
	}
}

async function asyncOr<A, B>(a: Promise<A>, b: Promise<B>) {
	return Promise.race([awaitAOrB(a, b), awaitAOrB(b, a)]);
}

async function awaitAOrB<A, B>(a: Promise<A>, b: Promise<B>) {
	return (await a) || b;
}

async function openUri(uri: string) {
	await env.openExternal(Uri.parse(uri));
}<|MERGE_RESOLUTION|>--- conflicted
+++ resolved
@@ -45,16 +45,10 @@
 	return undefined;
 }
 
-<<<<<<< HEAD
-async function getStoredCredentials(environment: AzureEnvironment, migrateToken?: boolean) {
+async function getStoredCredentials(environment: Environment, migrateToken?: boolean) {
 	const azureConfig = workspace.getConfiguration('azure');
 	const credentialsSection = (azureConfig.get<string>('credentialsSection') || 'VS Code Azure');
 
-=======
-const credentialsSection = 'VS Code Azure';
-
-async function getStoredCredentials(environment: Environment, migrateToken?: boolean) {
->>>>>>> 68227a38
 	if (!keytar) {
 		return;
 	}
@@ -79,14 +73,10 @@
 	}
 }
 
-<<<<<<< HEAD
-async function storeRefreshToken(environment: AzureEnvironment, token: string) {
+async function storeRefreshToken(environment: Environment, token: string) {
 	const azureConfig = workspace.getConfiguration('azure');
 	const credentialsSection = (azureConfig.get<string>('credentialsSection') || 'VS Code Azure');
 
-=======
-async function storeRefreshToken(environment: Environment, token: string) {
->>>>>>> 68227a38
 	if (keytar) {
 		try {
 			await keytar.setPassword(credentialsSection, environment.name, token);
