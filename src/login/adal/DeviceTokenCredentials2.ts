/*---------------------------------------------------------------------------------------------
 *  Copyright (c) Microsoft Corporation. All rights reserved.
 *  Licensed under the MIT License. See License.txt in the project root for license information.
 *--------------------------------------------------------------------------------------------*/

import { AccessToken, TokenCredential } from "@azure/core-auth";
import { DeviceTokenCredentials } from '@azure/ms-rest-nodeauth';
import { TokenResponse } from "adal-node";

/**
 * Token that is forward compatible with track 2 Azure SDK for Node.js
 * `getToken: Promise<AccessToken>` is required for use with T2 Azure SDK, but doesn't
 * affect T1 SDKs as those require `signRequest`
 * `DeviceTokenCredentials` forces `getToken` to return `TokenResponse` so this is to
 * overwrite that implementation
 */
export class DeviceTokenCredentials2 extends DeviceTokenCredentials implements TokenCredential {
<<<<<<< HEAD
	public async getToken(): Promise<AccessToken & TokenResponse> {
		const tokenResponse = await super.getToken();
		return Object.assign(tokenResponse, {token: tokenResponse.accessToken, expiresOnTimestamp: tokenResponse.expiresIn});
=======
	// eslint-disable-next-line @typescript-eslint/no-explicit-any
	public async getToken(): Promise<any> {
		const tokenResponse = <AccessToken & TokenResponse>(await this.getTokenFromCache(this.username));
		return Object.assign(tokenResponse, {
			token: tokenResponse.accessToken, 
			expiresOnTimestamp: new Date().getTime() + tokenResponse.expiresIn 
		});
>>>>>>> 354c3559
	}
}<|MERGE_RESOLUTION|>--- conflicted
+++ resolved
@@ -11,22 +11,14 @@
  * Token that is forward compatible with track 2 Azure SDK for Node.js
  * `getToken: Promise<AccessToken>` is required for use with T2 Azure SDK, but doesn't
  * affect T1 SDKs as those require `signRequest`
- * `DeviceTokenCredentials` forces `getToken` to return `TokenResponse` so this is to
- * overwrite that implementation
+ * `DeviceTokenCredentials` requires `getToken` to return `TokenResponse` so this overwrites that
  */
 export class DeviceTokenCredentials2 extends DeviceTokenCredentials implements TokenCredential {
-<<<<<<< HEAD
 	public async getToken(): Promise<AccessToken & TokenResponse> {
 		const tokenResponse = await super.getToken();
-		return Object.assign(tokenResponse, {token: tokenResponse.accessToken, expiresOnTimestamp: tokenResponse.expiresIn});
-=======
-	// eslint-disable-next-line @typescript-eslint/no-explicit-any
-	public async getToken(): Promise<any> {
-		const tokenResponse = <AccessToken & TokenResponse>(await this.getTokenFromCache(this.username));
 		return Object.assign(tokenResponse, {
 			token: tokenResponse.accessToken, 
 			expiresOnTimestamp: new Date().getTime() + tokenResponse.expiresIn 
-		});
->>>>>>> 354c3559
+		})
 	}
 }